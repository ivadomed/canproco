--- conflicted
+++ resolved
@@ -83,9 +83,4 @@
 #### 3. Adding corrected segmentations to git-annex
 After validating in the QC report the manual corrections, upload the manually-corrected segmentations in git-annex (see internal [documentation](https://intranet.neuro.polymtl.ca/computing-resources/data/git-datasets.html#upload)).
 
-To update the dataset, add all manually-corrected files `derivatives/labels/`,  and include the qc zip file in the body of the PR.
-
-<<<<<<< HEAD
-=======
-[Youtube manual](https://www.youtube.com/watch?v=lB-F8WOHGeg)
->>>>>>> c57544a1
+To update the dataset, add all manually-corrected files `derivatives/labels/`,  and include the qc zip file in the body of the PR.